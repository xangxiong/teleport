/*
Copyright 2015-2022 Gravitational, Inc.

Licensed under the Apache License, Version 2.0 (the "License");
you may not use this file except in compliance with the License.
You may obtain a copy of the License at

    http://www.apache.org/licenses/LICENSE-2.0

Unless required by applicable law or agreed to in writing, software
distributed under the License is distributed on an "AS IS" BASIS,
WITHOUT WARRANTIES OR CONDITIONS OF ANY KIND, either express or implied.
See the License for the specific language governing permissions and
limitations under the License.
*/

package auth

import (
	"context"
	"crypto/rand"
	"crypto/rsa"
	"crypto/x509/pkix"
	"encoding/json"
	"errors"
	"fmt"
	mathrand "math/rand"
	"os"
	"sort"
	"testing"
	"time"

	"golang.org/x/crypto/ssh"

	"github.com/google/go-cmp/cmp"

	"github.com/gravitational/teleport"
	"github.com/gravitational/teleport/api/client/proto"
	"github.com/gravitational/teleport/api/constants"
	apidefaults "github.com/gravitational/teleport/api/defaults"
	"github.com/gravitational/teleport/api/types"
	apievents "github.com/gravitational/teleport/api/types/events"
	"github.com/gravitational/teleport/api/utils/sshutils"
	"github.com/gravitational/teleport/lib/auth/keystore"
	"github.com/gravitational/teleport/lib/auth/native"
	"github.com/gravitational/teleport/lib/auth/testauthority"
	"github.com/gravitational/teleport/lib/backend"
	"github.com/gravitational/teleport/lib/backend/lite"
	"github.com/gravitational/teleport/lib/backend/memory"
	"github.com/gravitational/teleport/lib/defaults"
	"github.com/gravitational/teleport/lib/events"
	"github.com/gravitational/teleport/lib/events/eventstest"
	"github.com/gravitational/teleport/lib/fixtures"
	"github.com/gravitational/teleport/lib/services"
	"github.com/gravitational/teleport/lib/services/local"
	"github.com/gravitational/teleport/lib/services/suite"
	"github.com/gravitational/teleport/lib/tlsca"
	"github.com/gravitational/teleport/lib/utils"

	reporting "github.com/gravitational/reporting/types"
	"github.com/gravitational/trace"

	"github.com/coreos/go-oidc/jose"
	"github.com/google/uuid"
	"github.com/jonboulle/clockwork"
	"github.com/stretchr/testify/require"
)

type testPack struct {
	bk          backend.Backend
	clusterName types.ClusterName
	a           *Server
	mockEmitter *eventstest.MockEmitter
}

type testPackOption func(*testPack) error

func withLeafCluster(name string) testPackOption {
	return func(p *testPack) error {
		// Register the leaf cluster.
		leaf, err := types.NewRemoteCluster("leaf.localhost")
		if err != nil {
			return trace.Wrap(err)
		}
		if err := p.a.CreateRemoteCluster(leaf); err != nil {
			return trace.Wrap(err)
		}
		clusterName, err := services.NewClusterNameWithRandomID(types.ClusterNameSpecV2{
			ClusterName: name,
		})
		if err != nil {
			return trace.Wrap(err)
		}
		if err := p.a.UpsertCertAuthority(suite.NewTestCA(types.UserCA, clusterName.GetClusterName())); err != nil {
			return trace.Wrap(err)
		}
		if err := p.a.UpsertCertAuthority(suite.NewTestCA(types.HostCA, clusterName.GetClusterName())); err != nil {
			return trace.Wrap(err)
		}
		return nil
	}
}

func newTestPack(ctx context.Context, dataDir string, opts ...testPackOption) (testPack, error) {
	var (
		p   testPack
		err error
	)
	p.bk, err = lite.NewWithConfig(ctx, lite.Config{Path: dataDir})
	if err != nil {
		return p, trace.Wrap(err)
	}
	p.clusterName, err = services.NewClusterNameWithRandomID(types.ClusterNameSpecV2{
		ClusterName: "test.localhost",
	})
	if err != nil {
		return p, trace.Wrap(err)
	}
	authConfig := &InitConfig{
		Backend:                p.bk,
		ClusterName:            p.clusterName,
		Authority:              testauthority.New(),
		SkipPeriodicOperations: true,
	}
	p.a, err = NewServer(authConfig)
	if err != nil {
		return p, trace.Wrap(err)
	}

	// set lock watcher
	lockWatcher, err := services.NewLockWatcher(ctx, services.LockWatcherConfig{
		ResourceWatcherConfig: services.ResourceWatcherConfig{
			Component: teleport.ComponentAuth,
			Client:    p.a,
		},
	})
	if err != nil {
		return p, trace.Wrap(err)
	}
	p.a.SetLockWatcher(lockWatcher)

	// set cluster name
	err = p.a.SetClusterName(p.clusterName)
	if err != nil {
		return p, trace.Wrap(err)
	}

	// set static tokens
	staticTokens, err := types.NewStaticTokens(types.StaticTokensSpecV2{
		StaticTokens: []types.ProvisionTokenV1{},
	})
	if err != nil {
		return p, trace.Wrap(err)
	}
	err = p.a.SetStaticTokens(staticTokens)
	if err != nil {
		return p, trace.Wrap(err)
	}

	authPreference, err := types.NewAuthPreference(types.AuthPreferenceSpecV2{
		Type:         constants.Local,
		SecondFactor: constants.SecondFactorOff,
	})
	if err != nil {
		return p, trace.Wrap(err)
	}
	if err := p.a.SetAuthPreference(ctx, authPreference); err != nil {
		return p, trace.Wrap(err)
	}
	if err := p.a.SetClusterAuditConfig(ctx, types.DefaultClusterAuditConfig()); err != nil {
		return p, trace.Wrap(err)
	}
	if err := p.a.SetClusterNetworkingConfig(ctx, types.DefaultClusterNetworkingConfig()); err != nil {
		return p, trace.Wrap(err)
	}
	if err := p.a.SetSessionRecordingConfig(ctx, types.DefaultSessionRecordingConfig()); err != nil {
		return p, trace.Wrap(err)
	}

	if err := p.a.UpsertCertAuthority(suite.NewTestCA(types.UserCA, p.clusterName.GetClusterName())); err != nil {
		return p, trace.Wrap(err)
	}
	if err := p.a.UpsertCertAuthority(suite.NewTestCA(types.HostCA, p.clusterName.GetClusterName())); err != nil {
		return p, trace.Wrap(err)
	}

	if err := p.a.UpsertNamespace(types.DefaultNamespace()); err != nil {
		return p, trace.Wrap(err)
	}

	p.mockEmitter = &eventstest.MockEmitter{}
	p.a.emitter = p.mockEmitter

	for _, opt := range opts {
		if err := opt(&p); err != nil {
			return p, trace.Wrap(err)
		}
	}

	return p, nil
}

func newAuthSuite(t *testing.T, opts ...testPackOption) *testPack {
	s, err := newTestPack(context.Background(), t.TempDir(), opts...)
	require.NoError(t, err)
	t.Cleanup(func() {
		if s.bk != nil {
			s.bk.Close()
		}
	})

	return &s
}

func TestMain(m *testing.M) {
	utils.InitLoggerForTests()
	os.Exit(m.Run())
}

func TestSessions(t *testing.T) {
	t.Parallel()
	s := newAuthSuite(t)

	ctx := context.Background()

	user := "user1"
	pass := []byte("abc123")

	_, err := s.a.AuthenticateWebUser(ctx, AuthenticateUserRequest{
		Username: user,
		Pass:     &PassCreds{Password: pass},
	})
	require.Error(t, err)

	_, _, err = CreateUserAndRole(s.a, user, []string{user})
	require.NoError(t, err)

	err = s.a.UpsertPassword(user, pass)
	require.NoError(t, err)

	ws, err := s.a.AuthenticateWebUser(ctx, AuthenticateUserRequest{
		Username: user,
		Pass:     &PassCreds{Password: pass},
	})
	require.NoError(t, err)
	require.NotNil(t, ws)

	out, err := s.a.GetWebSessionInfo(ctx, user, ws.GetName())
	require.NoError(t, err)
	ws.SetPriv(nil)
	require.Equal(t, ws, out)

	err = s.a.WebSessions().Delete(ctx, types.DeleteWebSessionRequest{
		User:      user,
		SessionID: ws.GetName(),
	})
	require.NoError(t, err)

	_, err = s.a.GetWebSession(ctx, types.GetWebSessionRequest{
		User:      user,
		SessionID: ws.GetName(),
	})
	require.True(t, trace.IsNotFound(err), "%#v", err)
}

func TestAuthenticateSSHUser(t *testing.T) {
	t.Parallel()
	ctx := context.Background()

	user := "user1"
	pass := []byte("abc123")

	kg := testauthority.New()
	_, pub, err := kg.GetNewKeyPairFromPool()
	require.NoError(t, err)

	createUser := func(t *testing.T, a *Server) types.Role {
		// Create the user.
		_, role, err := CreateUserAndRole(a, user, []string{user})
		require.NoError(t, err)
		err = a.UpsertPassword(user, pass)
		require.NoError(t, err)
		// Give the role some k8s principals too.
		role.SetKubeUsers(types.Allow, []string{user})
		role.SetKubeGroups(types.Allow, []string{"system:masters"})
		err = a.UpsertRole(ctx, role)
		require.NoError(t, err)
		return role
	}

	createKubeCluster := func(t *testing.T, a *Server) {
		// Register a kubernetes cluster to verify the defaulting logic in TLS cert
		// generation.
		_, err := a.UpsertKubeServiceV2(ctx, &types.ServerV2{
			Metadata: types.Metadata{Name: "kube-service"},
			Kind:     types.KindKubeService,
			Version:  types.V2,
			Spec: types.ServerSpecV2{
				KubernetesClusters: []*types.KubernetesCluster{{Name: "root-kube-cluster"}},
			},
		})
		require.NoError(t, err)
	}
<<<<<<< HEAD
=======
	gotID, err = tlsca.FromSubject(gotTLSCert.Subject, gotTLSCert.NotAfter)
	require.NoError(t, err)
	require.Equal(t, *gotID, wantID)

	// Register a kubernetes cluster to verify the defaulting logic in TLS cert
	// generation.
	kubeCluster, err := types.NewKubernetesClusterV3(
		types.Metadata{
			Name: "root-kube-cluster",
		},
		types.KubernetesClusterSpecV3{},
	)
	require.NoError(t, err)

	kubeServer, err := types.NewKubernetesServerV3FromCluster(kubeCluster, "host", "uuid")
	require.NoError(t, err)
	_, err = s.a.UpsertKubernetesServer(ctx, kubeServer)
	require.NoError(t, err)
>>>>>>> bcd480ca

	t.Run("Login as unknown user", func(t *testing.T) {
		t.Parallel()
		s := newAuthSuite(t)
		// Try to login as an unknown user.
		_, err := s.a.AuthenticateSSHUser(ctx, AuthenticateSSHRequest{
			AuthenticateUserRequest: AuthenticateUserRequest{
				Username: user,
				Pass:     &PassCreds{Password: pass},
			},
		})
		require.Error(t, err)
		require.True(t, trace.IsAccessDenied(err))
	})

	t.Run("Login to root cluster", func(t *testing.T) {
		t.Parallel()
		s := newAuthSuite(t)
		role := createUser(t, s.a)
		// Login to the root cluster.
		resp, err := s.a.AuthenticateSSHUser(ctx, AuthenticateSSHRequest{
			AuthenticateUserRequest: AuthenticateUserRequest{
				Username: user,
				Pass:     &PassCreds{Password: pass},
			},
			PublicKey:      pub,
			TTL:            time.Hour,
			RouteToCluster: s.clusterName.GetClusterName(),
		})
		require.NoError(t, err)
		require.Equal(t, resp.Username, user)
		// Verify the public key and principals in SSH cert.
		inSSHPub, _, _, _, err := ssh.ParseAuthorizedKey(pub)
		require.NoError(t, err)
		gotSSHCert, err := sshutils.ParseCertificate(resp.Cert)
		require.NoError(t, err)
		require.Equal(t, gotSSHCert.Key, inSSHPub)
		require.Equal(t, gotSSHCert.ValidPrincipals, []string{user, teleport.SSHSessionJoinPrincipal})
		// Verify the public key and Subject in TLS cert.
		inCryptoPub := inSSHPub.(ssh.CryptoPublicKey).CryptoPublicKey()
		gotTLSCert, err := tlsca.ParseCertificatePEM(resp.TLSCert)
		require.NoError(t, err)
		require.Equal(t, gotTLSCert.PublicKey, inCryptoPub)
		wantID := tlsca.Identity{
			Username:         user,
			Groups:           []string{role.GetName()},
			Principals:       []string{user, teleport.SSHSessionJoinPrincipal},
			KubernetesUsers:  []string{user},
			KubernetesGroups: []string{"system:masters"},
			Expires:          gotTLSCert.NotAfter,
			RouteToCluster:   s.clusterName.GetClusterName(),
			TeleportCluster:  s.clusterName.GetClusterName(),
		}
		gotID, err := tlsca.FromSubject(gotTLSCert.Subject, gotTLSCert.NotAfter)
		require.NoError(t, err)
		require.Equal(t, *gotID, wantID)
	})

	t.Run("Login to leaf cluster", func(t *testing.T) {
		t.Parallel()
		s := newAuthSuite(t, withLeafCluster("leaf.localhost"))
		role := createUser(t, s.a)
		// Login to the leaf cluster.
		resp, err := s.a.AuthenticateSSHUser(ctx, AuthenticateSSHRequest{
			AuthenticateUserRequest: AuthenticateUserRequest{
				Username: user,
				Pass:     &PassCreds{Password: pass},
			},
			PublicKey:         pub,
			TTL:               time.Hour,
			RouteToCluster:    "leaf.localhost",
			KubernetesCluster: "leaf-kube-cluster",
		})
		require.NoError(t, err)
		// Verify the TLS cert has the correct RouteToCluster set.
		gotTLSCert, err := tlsca.ParseCertificatePEM(resp.TLSCert)
		require.NoError(t, err)
		wantID := tlsca.Identity{
			Username:         user,
			Groups:           []string{role.GetName()},
			Principals:       []string{user, teleport.SSHSessionJoinPrincipal},
			KubernetesUsers:  []string{user},
			KubernetesGroups: []string{"system:masters"},
			// It's OK to use a non-existent kube cluster for leaf teleport
			// clusters. The leaf is responsible for validating those.
			KubernetesCluster: "leaf-kube-cluster",
			Expires:           gotTLSCert.NotAfter,
			RouteToCluster:    "leaf.localhost",
			TeleportCluster:   s.clusterName.GetClusterName(),
		}
		gotID, err := tlsca.FromSubject(gotTLSCert.Subject, gotTLSCert.NotAfter)
		require.NoError(t, err)
		require.Equal(t, *gotID, wantID)
	})

	t.Run("Login, specify valid kube cluster", func(t *testing.T) {
		t.Parallel()
		s := newAuthSuite(t)
		role := createUser(t, s.a)
		createKubeCluster(t, s.a)
		// Login specifying a valid kube cluster. It should appear in the TLS cert.
		resp, err := s.a.AuthenticateSSHUser(ctx, AuthenticateSSHRequest{
			AuthenticateUserRequest: AuthenticateUserRequest{
				Username: user,
				Pass:     &PassCreds{Password: pass},
			},
			PublicKey:         pub,
			TTL:               time.Hour,
			RouteToCluster:    s.clusterName.GetClusterName(),
			KubernetesCluster: "root-kube-cluster",
		})
		require.NoError(t, err)
		require.Equal(t, resp.Username, user)
		gotTLSCert, err := tlsca.ParseCertificatePEM(resp.TLSCert)
		require.NoError(t, err)
		wantID := tlsca.Identity{
			Username:          user,
			Groups:            []string{role.GetName()},
			Principals:        []string{user, teleport.SSHSessionJoinPrincipal},
			KubernetesUsers:   []string{user},
			KubernetesGroups:  []string{"system:masters"},
			KubernetesCluster: "root-kube-cluster",
			Expires:           gotTLSCert.NotAfter,
			RouteToCluster:    s.clusterName.GetClusterName(),
			TeleportCluster:   s.clusterName.GetClusterName(),
		}
		gotID, err := tlsca.FromSubject(gotTLSCert.Subject, gotTLSCert.NotAfter)
		require.NoError(t, err)
		require.Equal(t, *gotID, wantID)
	})

	t.Run("Login, unspecified kube cluster", func(t *testing.T) {
		t.Parallel()
		s := newAuthSuite(t)
		role := createUser(t, s.a)
		createKubeCluster(t, s.a)
		// Login without specifying kube cluster. A registered one should be picked
		// automatically.
		resp, err := s.a.AuthenticateSSHUser(ctx, AuthenticateSSHRequest{
			AuthenticateUserRequest: AuthenticateUserRequest{
				Username: user,
				Pass:     &PassCreds{Password: pass},
			},
			PublicKey:      pub,
			TTL:            time.Hour,
			RouteToCluster: s.clusterName.GetClusterName(),
			// Intentionally empty, auth server should default to a registered
			// kubernetes cluster.
			KubernetesCluster: "",
		})
		require.NoError(t, err)
		require.Equal(t, resp.Username, user)
		gotTLSCert, err := tlsca.ParseCertificatePEM(resp.TLSCert)
		require.NoError(t, err)
		wantID := tlsca.Identity{
			Username:          user,
			Groups:            []string{role.GetName()},
			Principals:        []string{user, teleport.SSHSessionJoinPrincipal},
			KubernetesUsers:   []string{user},
			KubernetesGroups:  []string{"system:masters"},
			KubernetesCluster: "root-kube-cluster",
			Expires:           gotTLSCert.NotAfter,
			RouteToCluster:    s.clusterName.GetClusterName(),
			TeleportCluster:   s.clusterName.GetClusterName(),
		}
		gotID, err := tlsca.FromSubject(gotTLSCert.Subject, gotTLSCert.NotAfter)
		require.NoError(t, err)
		require.Equal(t, *gotID, wantID)
	})

	t.Run("Login, invalid kube cluster", func(t *testing.T) {
		t.Parallel()
		s := newAuthSuite(t)
		createUser(t, s.a)
		createKubeCluster(t, s.a)
		// Login specifying an invalid kube cluster. This should fail.
		_, err = s.a.AuthenticateSSHUser(ctx, AuthenticateSSHRequest{
			AuthenticateUserRequest: AuthenticateUserRequest{
				Username: user,
				Pass:     &PassCreds{Password: pass},
			},
			PublicKey:         pub,
			TTL:               time.Hour,
			RouteToCluster:    s.clusterName.GetClusterName(),
			KubernetesCluster: "invalid-kube-cluster",
		})
		require.Error(t, err)
	})
}

func TestUserLock(t *testing.T) {
	t.Parallel()
	s := newAuthSuite(t)
	ctx := context.Background()

	username := "user1"
	pass := []byte("abc123")

	_, err := s.a.AuthenticateWebUser(ctx, AuthenticateUserRequest{
		Username: username,
		Pass:     &PassCreds{Password: pass},
	})
	require.Error(t, err)

	_, _, err = CreateUserAndRole(s.a, username, []string{username})
	require.NoError(t, err)

	err = s.a.UpsertPassword(username, pass)
	require.NoError(t, err)

	// successful log in
	ws, err := s.a.AuthenticateWebUser(ctx, AuthenticateUserRequest{
		Username: username,
		Pass:     &PassCreds{Password: pass},
	})
	require.NoError(t, err)
	require.NotNil(t, ws)

	fakeClock := clockwork.NewFakeClock()
	s.a.SetClock(fakeClock)

	for i := 0; i <= defaults.MaxLoginAttempts; i++ {
		_, err = s.a.AuthenticateWebUser(ctx, AuthenticateUserRequest{
			Username: username,
			Pass:     &PassCreds{Password: []byte("wrong pass")},
		})
		require.Error(t, err)
	}

	user, err := s.a.GetUser(username, false)
	require.NoError(t, err)
	require.True(t, user.GetStatus().IsLocked)

	// advance time and make sure we can login again
	fakeClock.Advance(defaults.AccountLockInterval + time.Second)

	_, err = s.a.AuthenticateWebUser(ctx, AuthenticateUserRequest{
		Username: username,
		Pass:     &PassCreds{Password: pass},
	})
	require.NoError(t, err)
}

func TestTokensCRUD(t *testing.T) {
	t.Parallel()
	s := newAuthSuite(t)

	ctx := context.Background()

	// before we do anything, we should have 0 tokens
	btokens, err := s.a.GetTokens(ctx)
	require.NoError(t, err)
	require.Empty(t, btokens, 0)

	// generate persistent token
	tokenName, err := s.a.GenerateToken(ctx, &proto.GenerateTokenRequest{
		Roles: types.SystemRoles{types.RoleNode},
	})
	require.NoError(t, err)
	require.Len(t, tokenName, 2*TokenLenBytes)
	tokens, err := s.a.GetTokens(ctx)
	require.NoError(t, err)
	require.Len(t, tokens, 1)
	require.Equal(t, tokens[0].GetName(), tokenName)

	tokenResource, err := s.a.ValidateToken(ctx, tokenName)
	require.NoError(t, err)
	roles := tokenResource.GetRoles()
	require.True(t, roles.Include(types.RoleNode))
	require.False(t, roles.Include(types.RoleProxy))

	// generate persistent token with defined TTL
	desiredTTL := 6 * time.Hour
	tokenName, err = s.a.GenerateToken(ctx, &proto.GenerateTokenRequest{
		Roles: types.SystemRoles{types.RoleNode},
		TTL:   proto.Duration(desiredTTL),
	})
	require.NoError(t, err)
	token, err := s.a.GetToken(ctx, tokenName)
	require.NoError(t, err)
	actualTTL := time.Until(token.Expiry())
	diff := actualTTL - desiredTTL
	require.True(
		t,
		diff <= time.Minute && diff >= (-1*time.Minute),
		"Token TTL should be within one minute of the desired TTL",
	)

	require.NoError(t, s.a.DeleteToken(ctx, tokenName))

	// generate predefined token
	customToken := "custom-token"
	tokenName, err = s.a.GenerateToken(ctx, &proto.GenerateTokenRequest{
		Roles: types.SystemRoles{types.RoleNode},
		Token: customToken,
	})
	require.NoError(t, err)
	require.Equal(t, tokenName, customToken)

	tokenResource, err = s.a.ValidateToken(ctx, tokenName)
	require.NoError(t, err)
	roles = tokenResource.GetRoles()
	require.True(t, roles.Include(types.RoleNode))
	require.False(t, roles.Include(types.RoleProxy))

	err = s.a.DeleteToken(ctx, customToken)
	require.NoError(t, err)

	// lets use static tokens now
	roles = types.SystemRoles{types.RoleProxy}
	st, err := types.NewStaticTokens(types.StaticTokensSpecV2{
		StaticTokens: []types.ProvisionTokenV1{{
			Token:   "static-token-value",
			Roles:   roles,
			Expires: time.Unix(0, 0).UTC(),
		}},
	})
	require.NoError(t, err)

	err = s.a.SetStaticTokens(st)
	require.NoError(t, err)

	tokenResource, err = s.a.ValidateToken(ctx, "static-token-value")
	require.NoError(t, err)
	fetchesRoles := tokenResource.GetRoles()
	require.Equal(t, fetchesRoles, roles)

	// List tokens (should see 2: one static, one regular)
	tokens, err = s.a.GetTokens(ctx)
	require.NoError(t, err)
	require.Len(t, tokens, 2)
}

func TestBadTokens(t *testing.T) {
	t.Parallel()
	s := newAuthSuite(t)

	ctx := context.Background()
	// empty
	_, err := s.a.ValidateToken(ctx, "")
	require.Error(t, err)

	// garbage
	_, err = s.a.ValidateToken(ctx, "bla bla")
	require.Error(t, err)

	// tampered
	tok, err := s.a.GenerateToken(ctx, &proto.GenerateTokenRequest{Roles: types.SystemRoles{types.RoleAuth}})
	require.NoError(t, err)

	tampered := string(tok[0]+1) + tok[1:]
	_, err = s.a.ValidateToken(ctx, tampered)
	require.Error(t, err)
}

// TestLocalControlStream verifies that local control stream behaves as expected.
func TestLocalControlStream(t *testing.T) {
	const serverID = "test-server"

	t.Parallel()
	ctx, cancel := context.WithCancel(context.Background())
	defer cancel()

	s := newAuthSuite(t)

	stream := s.a.MakeLocalInventoryControlStream()
	defer stream.Close()

	err := stream.Send(ctx, proto.UpstreamInventoryHello{
		ServerID: serverID,
	})
	require.NoError(t, err)

	select {
	case msg := <-stream.Recv():
		_, ok := msg.(proto.DownstreamInventoryHello)
		require.True(t, ok)
	case <-stream.Done():
		t.Fatalf("stream closed unexpectedly: %v", stream.Error())
	case <-time.After(time.Second * 10):
		t.Fatal("timeout waiting for downstream hello")
	}

	// wait for control stream to get inserted into the controller (happens after
	// hello exchange is finished).
	require.Eventually(t, func() bool {
		_, ok := s.a.inventory.GetControlStream(serverID)
		return ok
	}, time.Second*5, time.Millisecond*200)

	// try performing a normal operation against the control stream to double-check that it is healthy
	go s.a.PingInventory(ctx, proto.InventoryPingRequest{
		ServerID: serverID,
	})

	select {
	case msg := <-stream.Recv():
		_, ok := msg.(proto.DownstreamInventoryPing)
		require.True(t, ok)
	case <-stream.Done():
		t.Fatalf("stream closed unexpectedly: %v", stream.Error())
	case <-time.After(time.Second * 10):
		t.Fatal("timeout waiting for downstream hello")
	}
}

func TestGenerateTokenEventsEmitted(t *testing.T) {
	t.Parallel()
	s := newAuthSuite(t)

	ctx := context.Background()
	// test trusted cluster token emit
	_, err := s.a.GenerateToken(ctx, &proto.GenerateTokenRequest{Roles: types.SystemRoles{types.RoleTrustedCluster}})
	require.NoError(t, err)
	require.Equal(t, s.mockEmitter.LastEvent().GetType(), events.TrustedClusterTokenCreateEvent)
	s.mockEmitter.Reset()

	// test emit with multiple roles
	_, err = s.a.GenerateToken(ctx, &proto.GenerateTokenRequest{Roles: types.SystemRoles{
		types.RoleNode,
		types.RoleTrustedCluster,
		types.RoleAuth,
	}})
	require.NoError(t, err)
	require.Equal(t, s.mockEmitter.LastEvent().GetType(), events.TrustedClusterTokenCreateEvent)
}

func TestValidateACRValues(t *testing.T) {
	s := newAuthSuite(t)

	tests := []struct {
		comment       string
		inIDToken     string
		inACRValue    string
		inACRProvider string
		outIsValid    require.ErrorAssertionFunc
	}{
		{
			"0 - default, acr values match",
			`
{
	"acr": "foo",
	"aud": "00000000-0000-0000-0000-000000000000",
    "exp": 1111111111
}
			`,
			"foo",
			"",
			require.NoError,
		},
		{
			"1 - default, acr values do not match",
			`
{
	"acr": "foo",
	"aud": "00000000-0000-0000-0000-000000000000",
    "exp": 1111111111
}
			`,
			"bar",
			"",
			require.Error,
		},
		{
			"2 - netiq, acr values match",
			`
{
    "acr": {
        "values": [
            "foo/bar/baz"
        ]
    },
    "aud": "00000000-0000-0000-0000-000000000000",
    "exp": 1111111111
}
			`,
			"foo/bar/baz",
			"netiq",
			require.NoError,
		},
		{
			"3 - netiq, invalid format",
			`
{
    "acr": {
        "values": "foo/bar/baz"
    },
    "aud": "00000000-0000-0000-0000-000000000000",
    "exp": 1111111111
}
			`,
			"foo/bar/baz",
			"netiq",
			require.Error,
		},
		{
			"4 - netiq, invalid value",
			`
{
    "acr": {
        "values": [
            "foo/bar/baz/qux"
        ]
    },
    "aud": "00000000-0000-0000-0000-000000000000",
    "exp": 1111111111
}
			`,
			"foo/bar/baz",
			"netiq",
			require.Error,
		},
	}

	for _, tt := range tests {
		tt := tt
		t.Run(tt.comment, func(t *testing.T) {
			t.Parallel()
			var claims jose.Claims
			err := json.Unmarshal([]byte(tt.inIDToken), &claims)
			require.NoError(t, err)

			err = s.a.validateACRValues(tt.inACRValue, tt.inACRProvider, claims)
			tt.outIsValid(t, err)
		})
	}
}

func TestUpdateConfig(t *testing.T) {
	t.Parallel()
	s := newAuthSuite(t)

	cn, err := s.a.GetClusterName()
	require.NoError(t, err)
	require.Equal(t, cn.GetClusterName(), s.clusterName.GetClusterName())
	st, err := s.a.GetStaticTokens()
	require.NoError(t, err)
	require.Equal(t, st.GetStaticTokens(), []types.ProvisionToken{})

	// try and set cluster name, this should fail because you can only set the
	// cluster name once
	clusterName, err := services.NewClusterNameWithRandomID(types.ClusterNameSpecV2{
		ClusterName: "foo.localhost",
	})
	require.NoError(t, err)
	// use same backend but start a new auth server with different config.
	authConfig := &InitConfig{
		ClusterName:            clusterName,
		Backend:                s.bk,
		Authority:              testauthority.New(),
		SkipPeriodicOperations: true,
	}
	authServer, err := NewServer(authConfig)
	require.NoError(t, err)

	err = authServer.SetClusterName(clusterName)
	require.Error(t, err)
	// try and set static tokens, this should be successful because the last
	// one to upsert tokens wins
	staticTokens, err := types.NewStaticTokens(types.StaticTokensSpecV2{
		StaticTokens: []types.ProvisionTokenV1{{
			Token: "bar",
			Roles: types.SystemRoles{types.SystemRole("baz")},
		}},
	})
	require.NoError(t, err)
	err = authServer.SetStaticTokens(staticTokens)
	require.NoError(t, err)

	// check first auth server and make sure it returns the correct values
	// (original cluster name, new static tokens)
	cn, err = s.a.GetClusterName()
	require.NoError(t, err)
	require.Equal(t, cn.GetClusterName(), s.clusterName.GetClusterName())
	st, err = s.a.GetStaticTokens()
	require.NoError(t, err)
	require.Equal(t, st.GetStaticTokens(), types.ProvisionTokensFromV1([]types.ProvisionTokenV1{{
		Token: "bar",
		Roles: types.SystemRoles{types.SystemRole("baz")},
	}}))

	// check second auth server and make sure it also has the correct values
	// new static tokens
	st, err = authServer.GetStaticTokens()
	require.NoError(t, err)
	require.Equal(t, st.GetStaticTokens(), types.ProvisionTokensFromV1([]types.ProvisionTokenV1{{
		Token: "bar",
		Roles: types.SystemRoles{types.SystemRole("baz")},
	}}))
}

func TestCreateAndUpdateUserEventsEmitted(t *testing.T) {
	t.Parallel()
	s := newAuthSuite(t)

	user, err := types.NewUser("some-user")
	require.NoError(t, err)

	ctx := context.Background()

	// test create user, happy path
	user.SetCreatedBy(types.CreatedBy{
		User: types.UserRef{Name: "some-auth-user"},
	})
	err = s.a.CreateUser(ctx, user)
	require.NoError(t, err)
	require.Equal(t, s.mockEmitter.LastEvent().GetType(), events.UserCreateEvent)
	require.Equal(t, s.mockEmitter.LastEvent().(*apievents.UserCreate).User, "some-auth-user")
	s.mockEmitter.Reset()

	// test create user with existing user
	err = s.a.CreateUser(ctx, user)
	require.True(t, trace.IsAlreadyExists(err))
	require.Nil(t, s.mockEmitter.LastEvent())

	// test createdBy gets set to default
	user2, err := types.NewUser("some-other-user")
	require.NoError(t, err)
	err = s.a.CreateUser(ctx, user2)
	require.NoError(t, err)
	require.Equal(t, s.mockEmitter.LastEvent().(*apievents.UserCreate).User, teleport.UserSystem)
	s.mockEmitter.Reset()

	// test update on non-existent user
	user3, err := types.NewUser("non-existent-user")
	require.NoError(t, err)
	err = s.a.UpdateUser(ctx, user3)
	require.True(t, trace.IsNotFound(err))
	require.Nil(t, s.mockEmitter.LastEvent())

	// test update user
	err = s.a.UpdateUser(ctx, user)
	require.NoError(t, err)
	require.Equal(t, s.mockEmitter.LastEvent().GetType(), events.UserUpdatedEvent)
	require.Equal(t, s.mockEmitter.LastEvent().(*apievents.UserCreate).User, teleport.UserSystem)
}

func TestTrustedClusterCRUDEventEmitted(t *testing.T) {
	t.Parallel()
	s := newAuthSuite(t)

	ctx := context.Background()
	s.a.emitter = s.mockEmitter

	// set up existing cluster to bypass switch cases that
	// makes a network request when creating new clusters
	tc, err := types.NewTrustedCluster("test", types.TrustedClusterSpecV2{
		Enabled:              true,
		Roles:                []string{"a"},
		ReverseTunnelAddress: "b",
	})
	require.NoError(t, err)
	// use the UpsertTrustedCluster in Uncached as we just want the resource in
	// the backend, we don't want to actually connect
	_, err = s.a.Services.UpsertTrustedCluster(ctx, tc)
	require.NoError(t, err)

	require.NoError(t, s.a.UpsertCertAuthority(suite.NewTestCA(types.UserCA, "test")))
	require.NoError(t, s.a.UpsertCertAuthority(suite.NewTestCA(types.HostCA, "test")))

	err = s.a.createReverseTunnel(tc)
	require.NoError(t, err)

	// test create event for switch case: when tc exists but enabled is false
	tc.SetEnabled(false)

	_, err = s.a.UpsertTrustedCluster(ctx, tc)
	require.NoError(t, err)
	require.Equal(t, s.mockEmitter.LastEvent().GetType(), events.TrustedClusterCreateEvent)
	s.mockEmitter.Reset()

	// test create event for switch case: when tc exists but enabled is true
	tc.SetEnabled(true)

	_, err = s.a.UpsertTrustedCluster(ctx, tc)
	require.NoError(t, err)
	require.Equal(t, s.mockEmitter.LastEvent().GetType(), events.TrustedClusterCreateEvent)
	s.mockEmitter.Reset()

	// test delete event
	err = s.a.DeleteTrustedCluster(ctx, "test")
	require.NoError(t, err)
	require.Equal(t, s.mockEmitter.LastEvent().GetType(), events.TrustedClusterDeleteEvent)
}

func TestGithubConnectorCRUDEventsEmitted(t *testing.T) {
	t.Parallel()
	s := newAuthSuite(t)

	ctx := context.Background()
	// test github create event
	github, err := types.NewGithubConnector("test", types.GithubConnectorSpecV3{
		TeamsToLogins: []types.TeamMapping{
			{
				Organization: "octocats",
				Team:         "dummy",
				Logins:       []string{"dummy"},
			},
		},
	})
	require.NoError(t, err)
	err = s.a.upsertGithubConnector(ctx, github)
	require.NoError(t, err)
	require.Equal(t, s.mockEmitter.LastEvent().GetType(), events.GithubConnectorCreatedEvent)
	s.mockEmitter.Reset()

	// test github update event
	err = s.a.upsertGithubConnector(ctx, github)
	require.NoError(t, err)
	require.Equal(t, s.mockEmitter.LastEvent().GetType(), events.GithubConnectorCreatedEvent)
	s.mockEmitter.Reset()

	// test github delete event
	err = s.a.deleteGithubConnector(ctx, "test")
	require.NoError(t, err)
	require.Equal(t, s.mockEmitter.LastEvent().GetType(), events.GithubConnectorDeletedEvent)
}

func TestOIDCConnectorCRUDEventsEmitted(t *testing.T) {
	t.Parallel()
	s := newAuthSuite(t)

	ctx := context.Background()
	// test oidc create event
	oidc, err := types.NewOIDCConnector("test", types.OIDCConnectorSpecV3{
		ClientID: "a",
		ClaimsToRoles: []types.ClaimMapping{
			{
				Claim: "dummy",
				Value: "dummy",
				Roles: []string{"dummy"},
			},
		},
		RedirectURLs: []string{"https://proxy.example.com/v1/webapi/oidc/callback"},
	})
	require.NoError(t, err)
	err = s.a.UpsertOIDCConnector(ctx, oidc)
	require.NoError(t, err)
	require.Equal(t, s.mockEmitter.LastEvent().GetType(), events.OIDCConnectorCreatedEvent)
	s.mockEmitter.Reset()

	// test oidc update event
	err = s.a.UpsertOIDCConnector(ctx, oidc)
	require.NoError(t, err)
	require.Equal(t, s.mockEmitter.LastEvent().GetType(), events.OIDCConnectorCreatedEvent)
	s.mockEmitter.Reset()

	// test oidc delete event
	err = s.a.DeleteOIDCConnector(ctx, "test")
	require.NoError(t, err)
	require.Equal(t, s.mockEmitter.LastEvent().GetType(), events.OIDCConnectorDeletedEvent)
}

func TestSAMLConnectorCRUDEventsEmitted(t *testing.T) {
	t.Parallel()
	s := newAuthSuite(t)

	ctx := context.Background()
	// generate a certificate that makes ParseCertificatePEM happy, copied from ca_test.go
	ca, err := tlsca.FromKeys([]byte(fixtures.TLSCACertPEM), []byte(fixtures.TLSCAKeyPEM))
	require.NoError(t, err)

	privateKey, err := rsa.GenerateKey(rand.Reader, constants.RSAKeySize)
	require.NoError(t, err)

	testClock := clockwork.NewFakeClock()
	certBytes, err := ca.GenerateCertificate(tlsca.CertificateRequest{
		Clock:     testClock,
		PublicKey: privateKey.Public(),
		Subject:   pkix.Name{CommonName: "test"},
		NotAfter:  testClock.Now().Add(time.Hour),
	})
	require.NoError(t, err)

	// test saml create
	saml, err := types.NewSAMLConnector("test", types.SAMLConnectorSpecV2{
		AssertionConsumerService: "a",
		Issuer:                   "b",
		SSO:                      "c",
		AttributesToRoles: []types.AttributeMapping{
			{
				Name:  "dummy",
				Value: "dummy",
				Roles: []string{"dummy"},
			},
		},
		Cert: string(certBytes),
	})
	require.NoError(t, err)

	err = s.a.UpsertSAMLConnector(ctx, saml)
	require.NoError(t, err)
	require.Equal(t, s.mockEmitter.LastEvent().GetType(), events.SAMLConnectorCreatedEvent)
	s.mockEmitter.Reset()

	// test saml update event
	err = s.a.UpsertSAMLConnector(ctx, saml)
	require.NoError(t, err)
	require.Equal(t, s.mockEmitter.LastEvent().GetType(), events.SAMLConnectorCreatedEvent)
	s.mockEmitter.Reset()

	// test saml delete event
	err = s.a.DeleteSAMLConnector(ctx, "test")
	require.NoError(t, err)
	require.Equal(t, s.mockEmitter.LastEvent().GetType(), events.SAMLConnectorDeletedEvent)
}

func TestEmitSSOLoginFailureEvent(t *testing.T) {
	mockE := &eventstest.MockEmitter{}

	emitSSOLoginFailureEvent(context.Background(), mockE, "test", trace.BadParameter("some error"), false)

	require.Equal(t, mockE.LastEvent(), &apievents.UserLogin{
		Metadata: apievents.Metadata{
			Type: events.UserLoginEvent,
			Code: events.UserSSOLoginFailureCode,
		},
		Method: "test",
		Status: apievents.Status{
			Success:     false,
			Error:       "some error",
			UserMessage: "some error",
		},
	})

	emitSSOLoginFailureEvent(context.Background(), mockE, "test", trace.BadParameter("some error"), true)

	require.Equal(t, mockE.LastEvent(), &apievents.UserLogin{
		Metadata: apievents.Metadata{
			Type: events.UserLoginEvent,
			Code: events.UserSSOTestFlowLoginFailureCode,
		},
		Method: "test",
		Status: apievents.Status{
			Success:     false,
			Error:       "some error",
			UserMessage: "some error",
		},
	})
}

func TestGenerateUserCertWithCertExtension(t *testing.T) {
	t.Parallel()
	ctx := context.Background()
	p, err := newTestPack(ctx, t.TempDir())
	require.NoError(t, err)

	user, role, err := CreateUserAndRole(p.a, "test-user", []string{})
	require.NoError(t, err)

	extension := types.CertExtension{
		Name:  "abc",
		Value: "cde",
		Type:  types.CertExtensionType_SSH,
		Mode:  types.CertExtensionMode_EXTENSION,
	}
	options := role.GetOptions()
	options.CertExtensions = []*types.CertExtension{&extension}
	role.SetOptions(options)
	err = p.a.UpsertRole(ctx, role)
	require.NoError(t, err)

	accessInfo := services.AccessInfoFromUser(user)
	accessChecker, err := services.NewAccessChecker(accessInfo, p.clusterName.GetClusterName(), p.a)
	require.NoError(t, err)

	keygen := testauthority.New()
	_, pub, err := keygen.GetNewKeyPairFromPool()
	require.NoError(t, err)
	certReq := certRequest{
		user:      user,
		checker:   accessChecker,
		publicKey: pub,
	}
	certs, err := p.a.generateUserCert(certReq)
	require.NoError(t, err)

	key, err := sshutils.ParseCertificate(certs.SSH)
	require.NoError(t, err)

	val, ok := key.Extensions[extension.Name]
	require.True(t, ok)
	require.Equal(t, extension.Value, val)
}

func TestGenerateUserCertWithLocks(t *testing.T) {
	t.Parallel()
	ctx := context.Background()
	p, err := newTestPack(ctx, t.TempDir())
	require.NoError(t, err)

	user, _, err := CreateUserAndRole(p.a, "test-user", []string{})
	require.NoError(t, err)
	accessInfo := services.AccessInfoFromUser(user)
	accessChecker, err := services.NewAccessChecker(accessInfo, p.clusterName.GetClusterName(), p.a)
	require.NoError(t, err)
	mfaID := "test-mfa-id"
	requestID := "test-access-request"
	keygen := testauthority.New()
	_, pub, err := keygen.GetNewKeyPairFromPool()
	require.NoError(t, err)
	certReq := certRequest{
		user:           user,
		checker:        accessChecker,
		mfaVerified:    mfaID,
		publicKey:      pub,
		activeRequests: services.RequestIDs{AccessRequests: []string{requestID}},
	}
	_, err = p.a.generateUserCert(certReq)
	require.NoError(t, err)

	testTargets := append(
		[]types.LockTarget{{User: user.GetName()}, {MFADevice: mfaID}, {AccessRequest: requestID}},
		services.RolesToLockTargets(user.GetRoles())...,
	)
	for _, target := range testTargets {
		t.Run(fmt.Sprintf("lock targeting %v", target), func(t *testing.T) {
			lockWatch, err := p.a.lockWatcher.Subscribe(ctx, target)
			require.NoError(t, err)
			defer lockWatch.Close()
			lock, err := types.NewLock("test-lock", types.LockSpecV2{Target: target})
			require.NoError(t, err)

			require.NoError(t, p.a.UpsertLock(ctx, lock))
			select {
			case event := <-lockWatch.Events():
				require.Equal(t, types.OpPut, event.Type)
				require.Empty(t, resourceDiff(event.Resource, lock))
			case <-lockWatch.Done():
				t.Fatal("Watcher has unexpectedly exited.")
			case <-time.After(2 * time.Second):
				t.Fatal("Timeout waiting for lock update.")
			}
			_, err = p.a.generateUserCert(certReq)
			require.Error(t, err)
			require.EqualError(t, err, services.LockInForceAccessDenied(lock).Error())
		})
	}
}

func TestGenerateHostCertWithLocks(t *testing.T) {
	t.Parallel()
	ctx := context.Background()
	p, err := newTestPack(ctx, t.TempDir())
	require.NoError(t, err)

	hostID := uuid.New().String()
	keygen := testauthority.New()
	_, pub, err := keygen.GetNewKeyPairFromPool()
	require.NoError(t, err)
	_, err = p.a.GenerateHostCert(pub, hostID, "test-node", []string{},
		p.clusterName.GetClusterName(), types.RoleNode, time.Minute)
	require.NoError(t, err)

	target := types.LockTarget{Node: hostID}
	lockWatch, err := p.a.lockWatcher.Subscribe(ctx, target)
	require.NoError(t, err)
	defer lockWatch.Close()
	lock, err := types.NewLock("test-lock", types.LockSpecV2{Target: target})
	require.NoError(t, err)

	require.NoError(t, p.a.UpsertLock(ctx, lock))
	select {
	case event := <-lockWatch.Events():
		require.Equal(t, types.OpPut, event.Type)
		require.Empty(t, resourceDiff(event.Resource, lock))
	case <-lockWatch.Done():
		t.Fatal("Watcher has unexpectedly exited.")
	case <-time.After(2 * time.Second):
		t.Fatal("Timeout waiting for lock update.")
	}
	_, err = p.a.GenerateHostCert(pub, hostID, "test-node", []string{}, p.clusterName.GetClusterName(), types.RoleNode, time.Minute)
	require.Error(t, err)
	require.EqualError(t, err, services.LockInForceAccessDenied(lock).Error())

	// Locks targeting nodes should not apply to other system roles.
	_, err = p.a.GenerateHostCert(pub, hostID, "test-proxy", []string{}, p.clusterName.GetClusterName(), types.RoleProxy, time.Minute)
	require.NoError(t, err)
}

func TestNewWebSession(t *testing.T) {
	t.Parallel()
	ctx := context.Background()
	p, err := newTestPack(ctx, t.TempDir())
	require.NoError(t, err)

	// Set a web idle timeout.
	duration := time.Duration(5) * time.Minute
	cfg := types.DefaultClusterNetworkingConfig()
	cfg.SetWebIdleTimeout(duration)
	err = p.a.SetClusterNetworkingConfig(ctx, cfg)
	require.NoError(t, err)

	// Create a user.
	user, _, err := CreateUserAndRole(p.a, "test-user", []string{"test-role"})
	require.NoError(t, err)

	// Create a new web session.
	req := types.NewWebSessionRequest{
		User:       user.GetName(),
		Roles:      user.GetRoles(),
		Traits:     user.GetTraits(),
		LoginTime:  p.a.clock.Now().UTC(),
		SessionTTL: apidefaults.CertDuration,
	}
	bearerTokenTTL := utils.MinTTL(req.SessionTTL, BearerTokenTTL)

	ws, err := p.a.NewWebSession(ctx, req)
	require.NoError(t, err)
	require.Equal(t, user.GetName(), ws.GetUser())
	require.Equal(t, duration, ws.GetIdleTimeout())
	require.Equal(t, req.LoginTime, ws.GetLoginTime())
	require.Equal(t, req.LoginTime.UTC().Add(req.SessionTTL), ws.GetExpiryTime())
	require.Equal(t, req.LoginTime.UTC().Add(bearerTokenTTL), ws.GetBearerTokenExpiryTime())
	require.NotEmpty(t, ws.GetBearerToken())
	require.NotEmpty(t, ws.GetPriv())
	require.NotEmpty(t, ws.GetPub())
	require.NotEmpty(t, ws.GetTLSCert())
}

func TestDeleteMFADeviceSync(t *testing.T) {
	t.Parallel()
	srv := newTestTLSServer(t)
	ctx := context.Background()
	mockEmitter := &eventstest.MockEmitter{}
	srv.Auth().emitter = mockEmitter

	username := "llama@goteleport.com"
	_, _, err := CreateUserAndRole(srv.Auth(), username, []string{username})
	require.NoError(t, err)

	authPreference, err := types.NewAuthPreference(types.AuthPreferenceSpecV2{
		Type:         constants.Local,
		SecondFactor: constants.SecondFactorOn,
		Webauthn: &types.Webauthn{
			RPID: "localhost",
		},
	})
	require.NoError(t, err)
	err = srv.Auth().SetAuthPreference(ctx, authPreference)
	require.NoError(t, err)

	clt, err := srv.NewClient(TestUser(username))
	require.NoError(t, err)

	// Insert dummy devices.
	webDev1, err := RegisterTestDevice(ctx, clt, "web-1", proto.DeviceType_DEVICE_TYPE_WEBAUTHN, nil /* authenticator */)
	require.NoError(t, err)
	webDev2, err := RegisterTestDevice(ctx, clt, "web-2", proto.DeviceType_DEVICE_TYPE_WEBAUTHN, webDev1)
	require.NoError(t, err)
	totpDev1, err := RegisterTestDevice(ctx, clt, "otp-1", proto.DeviceType_DEVICE_TYPE_TOTP, webDev1, WithTestDeviceClock(srv.Clock()))
	require.NoError(t, err)
	totpDev2, err := RegisterTestDevice(ctx, clt, "otp-2", proto.DeviceType_DEVICE_TYPE_TOTP, webDev1, WithTestDeviceClock(srv.Clock()))
	require.NoError(t, err)

	tests := []struct {
		name           string
		deviceToDelete string
		tokenReq       CreateUserTokenRequest
	}{
		{
			name:           "recovery approved token",
			deviceToDelete: webDev1.MFA.GetName(),
			tokenReq: CreateUserTokenRequest{
				Name: username,
				TTL:  5 * time.Minute,
				Type: UserTokenTypeRecoveryApproved,
			},
		},
		{
			name:           "privilege token",
			deviceToDelete: totpDev1.MFA.GetName(),
			tokenReq: CreateUserTokenRequest{
				Name: username,
				TTL:  5 * time.Minute,
				Type: UserTokenTypePrivilege,
			},
		},
	}

	for _, tc := range tests {
		t.Run(tc.name, func(t *testing.T) {
			token, err := srv.Auth().newUserToken(tc.tokenReq)
			require.NoError(t, err)
			_, err = srv.Auth().CreateUserToken(ctx, token)
			require.NoError(t, err)

			// Delete the TOTP device.
			err = srv.Auth().DeleteMFADeviceSync(ctx, &proto.DeleteMFADeviceSyncRequest{
				TokenID:    token.GetName(),
				DeviceName: tc.deviceToDelete,
			})
			require.NoError(t, err)
		})
	}

	// Check it's been deleted.
	devs, err := srv.Auth().Services.GetMFADevices(ctx, username, false)
	require.NoError(t, err)
	compareDevices(t, false /* ignoreUpdateAndCounter */, devs, webDev2.MFA, totpDev2.MFA)

	// Test last events emitted.
	event := mockEmitter.LastEvent()
	require.Equal(t, events.MFADeviceDeleteEvent, event.GetType())
	require.Equal(t, events.MFADeviceDeleteEventCode, event.GetCode())
	require.Equal(t, event.(*apievents.MFADeviceDelete).UserMetadata.User, username)
}

func TestDeleteMFADeviceSync_WithErrors(t *testing.T) {
	t.Parallel()
	srv := newTestTLSServer(t)
	ctx := context.Background()

	username := "llama@goteleport.com"
	_, _, err := CreateUserAndRole(srv.Auth(), username, []string{username})
	require.NoError(t, err)

	authPreference, err := types.NewAuthPreference(types.AuthPreferenceSpecV2{
		Type:         constants.Local,
		SecondFactor: constants.SecondFactorOptional,
		Webauthn: &types.Webauthn{
			RPID: "localhost",
		},
	})
	require.NoError(t, err)
	err = srv.Auth().SetAuthPreference(ctx, authPreference)
	require.NoError(t, err)

	clt, err := srv.NewClient(TestUser(username))
	require.NoError(t, err)

	// Insert a device.
	const devName = "otp"
	_, err = RegisterTestDevice(ctx, clt, devName, proto.DeviceType_DEVICE_TYPE_TOTP, nil /* authenticator */, WithTestDeviceClock(srv.Clock()))
	require.NoError(t, err)

	tests := []struct {
		name          string
		deviceName    string
		tokenRequest  *CreateUserTokenRequest
		assertErrType func(error) bool
	}{
		{
			name:          "token not found",
			deviceName:    devName,
			assertErrType: trace.IsAccessDenied,
		},
		{
			name:       "invalid token type",
			deviceName: devName,
			tokenRequest: &CreateUserTokenRequest{
				Name: username,
				TTL:  5 * time.Minute,
				Type: "unknown-token-type",
			},
			assertErrType: trace.IsAccessDenied,
		},
		{
			name:       "device not found",
			deviceName: "does-not-exist",
			tokenRequest: &CreateUserTokenRequest{
				Name: username,
				TTL:  5 * time.Minute,
				Type: UserTokenTypeRecoveryApproved,
			},
			assertErrType: trace.IsNotFound,
		},
	}

	for _, tc := range tests {
		t.Run(tc.name, func(t *testing.T) {
			tokenID := "test-token-not-found"

			if tc.tokenRequest != nil {
				token, err := srv.Auth().newUserToken(*tc.tokenRequest)
				require.NoError(t, err)
				_, err = srv.Auth().CreateUserToken(context.Background(), token)
				require.NoError(t, err)

				tokenID = token.GetName()
			}

			err = srv.Auth().DeleteMFADeviceSync(ctx, &proto.DeleteMFADeviceSyncRequest{
				TokenID:    tokenID,
				DeviceName: tc.deviceName,
			})
			require.True(t, tc.assertErrType(err))
		})
	}
}

// TestDeleteMFADeviceSync_lastDevice tests for preventing deletion of last
// device when second factor is required.
func TestDeleteMFADeviceSync_lastDevice(t *testing.T) {
	t.Parallel()
	srv := newTestTLSServer(t)
	ctx := context.Background()

	webConfig := &types.Webauthn{
		RPID: "localhost",
	}

	newTOTPForUser := func(user string) *types.MFADevice {
		clt, err := srv.NewClient(TestUser(user))
		require.NoError(t, err)
		dev, err := RegisterTestDevice(ctx, clt, "otp", proto.DeviceType_DEVICE_TYPE_TOTP, nil /* authenticator */, WithTestDeviceClock(srv.Clock()))
		require.NoError(t, err)
		return dev.MFA
	}

	tests := []struct {
		name              string
		wantErr           bool
		setAuthPreference func()
		createDevice      func(user string) *types.MFADevice
	}{
		{
			name: "with second factor optional",
			setAuthPreference: func() {
				authPreference, err := types.NewAuthPreference(types.AuthPreferenceSpecV2{
					Type:         constants.Local,
					SecondFactor: constants.SecondFactorOptional,
					Webauthn:     webConfig,
				})
				require.NoError(t, err)
				err = srv.Auth().SetAuthPreference(ctx, authPreference)
				require.NoError(t, err)
			},
			createDevice: newTOTPForUser,
		},
		{
			name:    "with second factor otp",
			wantErr: true,
			setAuthPreference: func() {
				authPreference, err := types.NewAuthPreference(types.AuthPreferenceSpecV2{
					Type:         constants.Local,
					SecondFactor: constants.SecondFactorOTP,
				})
				require.NoError(t, err)
				err = srv.Auth().SetAuthPreference(ctx, authPreference)
				require.NoError(t, err)
			},
			createDevice: newTOTPForUser,
		},
		{
			name:    "with second factor webauthn",
			wantErr: true,
			setAuthPreference: func() {
				authPreference, err := types.NewAuthPreference(types.AuthPreferenceSpecV2{
					Type:         constants.Local,
					SecondFactor: constants.SecondFactorWebauthn,
					Webauthn:     webConfig,
				})
				require.NoError(t, err)
				err = srv.Auth().SetAuthPreference(ctx, authPreference)
				require.NoError(t, err)
			},
			createDevice: func(user string) *types.MFADevice {
				clt, err := srv.NewClient(TestUser(user))
				require.NoError(t, err)
				dev, err := RegisterTestDevice(ctx, clt, "web", proto.DeviceType_DEVICE_TYPE_WEBAUTHN, nil /* authenticator */)
				require.NoError(t, err)
				return dev.MFA
			},
		},
		{
			name:    "with second factor on",
			wantErr: true,
			setAuthPreference: func() {
				authPreference, err := types.NewAuthPreference(types.AuthPreferenceSpecV2{
					Type:         constants.Local,
					SecondFactor: constants.SecondFactorOn,
					Webauthn:     webConfig,
				})
				require.NoError(t, err)
				err = srv.Auth().SetAuthPreference(ctx, authPreference)
				require.NoError(t, err)
			},
			createDevice: newTOTPForUser,
		},
	}
	for _, tc := range tests {
		t.Run(tc.name, func(t *testing.T) {
			// Create a user with no MFA device.
			username := fmt.Sprintf("llama%v@goteleport.com", mathrand.Int())
			_, _, err := CreateUserAndRole(srv.Auth(), username, []string{username})
			require.NoError(t, err)

			// Set auth preference.
			tc.setAuthPreference()

			// Insert a MFA device.
			dev := tc.createDevice(username)

			// Acquire an approved token.
			token, err := srv.Auth().newUserToken(CreateUserTokenRequest{
				Name: username,
				TTL:  5 * time.Minute,
				Type: UserTokenTypeRecoveryApproved,
			})
			require.NoError(t, err)
			_, err = srv.Auth().CreateUserToken(context.Background(), token)
			require.NoError(t, err)

			// Delete the device.
			err = srv.Auth().DeleteMFADeviceSync(ctx, &proto.DeleteMFADeviceSyncRequest{
				TokenID:    token.GetName(),
				DeviceName: dev.GetName(),
			})

			switch {
			case tc.wantErr:
				require.Error(t, err)
				// Check it hasn't been deleted.
				res, err := srv.Auth().GetMFADevices(ctx, &proto.GetMFADevicesRequest{
					TokenID: token.GetName(),
				})
				require.NoError(t, err)
				require.Len(t, res.GetDevices(), 1)
			default:
				require.NoError(t, err)
			}
		})
	}
}

func TestAddMFADeviceSync(t *testing.T) {
	t.Parallel()
	srv := newTestTLSServer(t)
	ctx := context.Background()
	mockEmitter := &eventstest.MockEmitter{}
	srv.Auth().emitter = mockEmitter

	authPreference, err := types.NewAuthPreference(types.AuthPreferenceSpecV2{
		Type:         constants.Local,
		SecondFactor: constants.SecondFactorOn,
		Webauthn: &types.Webauthn{
			RPID: "localhost",
		},
	})
	require.NoError(t, err)
	err = srv.Auth().SetAuthPreference(ctx, authPreference)
	require.NoError(t, err)

	u, err := createUserWithSecondFactors(srv)
	require.NoError(t, err)

	clt, err := srv.NewClient(TestUser(u.username))
	require.NoError(t, err)

	tests := []struct {
		name       string
		deviceName string
		wantErr    bool
		getReq     func(string) *proto.AddMFADeviceSyncRequest
	}{
		{
			name:    "invalid token type",
			wantErr: true,
			getReq: func(deviceName string) *proto.AddMFADeviceSyncRequest {
				// Obtain a non privilege token.
				token, err := srv.Auth().newUserToken(CreateUserTokenRequest{
					Name: u.username,
					TTL:  5 * time.Minute,
					Type: UserTokenTypeResetPassword,
				})
				require.NoError(t, err)
				_, err = srv.Auth().CreateUserToken(ctx, token)
				require.NoError(t, err)

				return &proto.AddMFADeviceSyncRequest{
					TokenID:       token.GetName(),
					NewDeviceName: deviceName,
				}
			},
		},
		{
			name:       "TOTP device with privilege token",
			deviceName: "new-totp",
			getReq: func(deviceName string) *proto.AddMFADeviceSyncRequest {
				// Obtain a privilege token.
				privelegeToken, err := srv.Auth().createPrivilegeToken(ctx, u.username, UserTokenTypePrivilege)
				require.NoError(t, err)

				// Create token secrets.
				res, err := srv.Auth().CreateRegisterChallenge(ctx, &proto.CreateRegisterChallengeRequest{
					TokenID:    privelegeToken.GetName(),
					DeviceType: proto.DeviceType_DEVICE_TYPE_TOTP,
				})
				require.NoError(t, err)

				_, totpRegRes, err := NewTestDeviceFromChallenge(res, WithTestDeviceClock(srv.Auth().clock))
				require.NoError(t, err)

				return &proto.AddMFADeviceSyncRequest{
					TokenID:        privelegeToken.GetName(),
					NewDeviceName:  deviceName,
					NewMFAResponse: totpRegRes,
				}
			},
		},
		{
			name:       "Webauthn device with privilege exception token",
			deviceName: "new-webauthn",
			getReq: func(deviceName string) *proto.AddMFADeviceSyncRequest {
				privExToken, err := srv.Auth().createPrivilegeToken(ctx, u.username, UserTokenTypePrivilegeException)
				require.NoError(t, err)

				_, webauthnRes, err := getMockedWebauthnAndRegisterRes(srv.Auth(), privExToken.GetName(), proto.DeviceUsage_DEVICE_USAGE_MFA)
				require.NoError(t, err)

				return &proto.AddMFADeviceSyncRequest{
					TokenID:        privExToken.GetName(),
					NewDeviceName:  deviceName,
					NewMFAResponse: webauthnRes,
				}
			},
		},
	}

	for _, tc := range tests {
		t.Run(tc.name, func(t *testing.T) {
			res, err := clt.AddMFADeviceSync(ctx, tc.getReq(tc.deviceName))
			switch {
			case tc.wantErr:
				require.True(t, trace.IsAccessDenied(err))
			default:
				require.NoError(t, err)
				require.Equal(t, tc.deviceName, res.GetDevice().GetName())

				// Test events emitted.
				event := mockEmitter.LastEvent()
				require.Equal(t, events.MFADeviceAddEvent, event.GetType())
				require.Equal(t, events.MFADeviceAddEventCode, event.GetCode())
				require.Equal(t, event.(*apievents.MFADeviceAdd).UserMetadata.User, u.username)

				// Check it's been added.
				res, err := clt.GetMFADevices(ctx, &proto.GetMFADevicesRequest{})
				require.NoError(t, err)

				found := false
				for _, mfa := range res.GetDevices() {
					if mfa.GetName() == tc.deviceName {
						found = true
						break
					}
				}
				require.True(t, found, "MFA device %q not found", tc.deviceName)
			}
		})
	}
}

func TestGetMFADevices_WithToken(t *testing.T) {
	t.Parallel()
	srv := newTestTLSServer(t)
	ctx := context.Background()

	authPreference, err := types.NewAuthPreference(types.AuthPreferenceSpecV2{
		Type:         constants.Local,
		SecondFactor: constants.SecondFactorOptional,
		Webauthn: &types.Webauthn{
			RPID: "localhost",
		},
	})
	require.NoError(t, err)
	err = srv.Auth().SetAuthPreference(ctx, authPreference)
	require.NoError(t, err)

	username := "llama@goteleport.com"
	_, _, err = CreateUserAndRole(srv.Auth(), username, []string{username})
	require.NoError(t, err)

	clt, err := srv.NewClient(TestUser(username))
	require.NoError(t, err)
	webDev, err := RegisterTestDevice(ctx, clt, "web", proto.DeviceType_DEVICE_TYPE_WEBAUTHN, nil /* authenticator */)
	require.NoError(t, err)
	totpDev, err := RegisterTestDevice(ctx, clt, "otp", proto.DeviceType_DEVICE_TYPE_TOTP, webDev, WithTestDeviceClock(srv.Clock()))
	require.NoError(t, err)

	tests := []struct {
		name         string
		wantErr      bool
		tokenRequest *CreateUserTokenRequest
	}{
		{
			name:    "token not found",
			wantErr: true,
		},
		{
			name:    "invalid token type",
			wantErr: true,
			tokenRequest: &CreateUserTokenRequest{
				Name: username,
				TTL:  5 * time.Minute,
				Type: UserTokenTypeResetPassword,
			},
		},
		{
			name: "valid token",
			tokenRequest: &CreateUserTokenRequest{
				Name: username,
				TTL:  5 * time.Minute,
				Type: UserTokenTypeRecoveryApproved,
			},
		},
	}
	for _, tc := range tests {
		tc := tc
		t.Run(tc.name, func(t *testing.T) {
			t.Parallel()
			tokenID := "test-token-not-found"

			if tc.tokenRequest != nil {
				token, err := srv.Auth().newUserToken(*tc.tokenRequest)
				require.NoError(t, err)
				_, err = srv.Auth().CreateUserToken(context.Background(), token)
				require.NoError(t, err)

				tokenID = token.GetName()
			}

			res, err := srv.Auth().GetMFADevices(ctx, &proto.GetMFADevicesRequest{
				TokenID: tokenID,
			})

			switch {
			case tc.wantErr:
				require.True(t, trace.IsAccessDenied(err))
			default:
				require.NoError(t, err)
				compareDevices(t, true /* ignoreUpdateAndCounter */, res.GetDevices(), webDev.MFA, totpDev.MFA)
			}
		})
	}
}

func TestGetMFADevices_WithAuth(t *testing.T) {
	t.Parallel()
	ctx := context.Background()
	srv := newTestTLSServer(t)

	authPreference, err := types.NewAuthPreference(types.AuthPreferenceSpecV2{
		Type:         constants.Local,
		SecondFactor: constants.SecondFactorOptional,
		Webauthn: &types.Webauthn{
			RPID: "localhost",
		},
	})
	require.NoError(t, err)
	err = srv.Auth().SetAuthPreference(ctx, authPreference)
	require.NoError(t, err)

	username := "llama@goteleport.com"
	_, _, err = CreateUserAndRole(srv.Auth(), username, []string{username})
	require.NoError(t, err)

	clt, err := srv.NewClient(TestUser(username))
	require.NoError(t, err)
	webDev, err := RegisterTestDevice(ctx, clt, "web", proto.DeviceType_DEVICE_TYPE_WEBAUTHN, nil /* authenticator */)
	require.NoError(t, err)
	totpDev, err := RegisterTestDevice(ctx, clt, "otp", proto.DeviceType_DEVICE_TYPE_TOTP, webDev, WithTestDeviceClock(srv.Clock()))
	require.NoError(t, err)

	res, err := clt.GetMFADevices(ctx, &proto.GetMFADevicesRequest{})
	require.NoError(t, err)
	compareDevices(t, true /* ignoreUpdateAndCounter */, res.GetDevices(), webDev.MFA, totpDev.MFA)
}

func newTestServices(t *testing.T) Services {
	bk, err := memory.New(memory.Config{})
	require.NoError(t, err)

	configService, err := local.NewClusterConfigurationService(bk)
	require.NoError(t, err)

	return Services{
		Trust:                local.NewCAService(bk),
		Presence:             local.NewPresenceService(bk),
		Provisioner:          local.NewProvisioningService(bk),
		Identity:             local.NewIdentityService(bk),
		Access:               local.NewAccessService(bk),
		DynamicAccessExt:     local.NewDynamicAccessService(bk),
		ClusterConfiguration: configService,
		Events:               local.NewEventsService(bk),
		IAuditLog:            events.NewDiscardAuditLog(),
	}
}

func compareDevices(t *testing.T, ignoreUpdateAndCounter bool, got []*types.MFADevice, want ...*types.MFADevice) {
	sort.Slice(got, func(i, j int) bool { return got[i].GetName() < got[j].GetName() })
	sort.Slice(want, func(i, j int) bool { return want[i].GetName() < want[j].GetName() })

	// Remove TOTP keys before comparison.
	for _, w := range want {
		totp := w.GetTotp()
		if totp == nil {
			continue
		}
		if totp.Key == "" {
			continue
		}
		key := totp.Key
		// defer in loop on purpose, we want this to run at the end of the function.
		defer func() {
			totp.Key = key
		}()
		totp.Key = ""
	}

	// Ignore LastUsed and SignatureCounter?
	var opts []cmp.Option
	if ignoreUpdateAndCounter {
		opts = append(opts, cmp.FilterPath(func(path cmp.Path) bool {
			p := path.String()
			return p == "LastUsed" || p == "Device.Webauthn.SignatureCounter"
		}, cmp.Ignore()))
	}

	if diff := cmp.Diff(want, got, opts...); diff != "" {
		t.Errorf("compareDevices mismatch (-want +got):\n%s", diff)
	}
}

type mockCache struct {
	Cache

	resources      []types.ResourceWithLabels
	resourcesError error
}

func (m mockCache) ListResources(ctx context.Context, req proto.ListResourcesRequest) (*types.ListResourcesResponse, error) {
	if m.resourcesError != nil {
		return nil, m.resourcesError
	}

	if req.StartKey != "" {
		return nil, nil
	}

	return &types.ListResourcesResponse{Resources: m.resources}, nil
}

func TestFilterResources(t *testing.T) {
	t.Parallel()
	ctx := context.Background()

	fail := errors.New("fail")

	const resourceCount = 100
	nodes := make([]types.ResourceWithLabels, 0, resourceCount)

	for i := 0; i < resourceCount; i++ {
		s, err := types.NewServer(uuid.NewString(), types.KindNode, types.ServerSpecV2{})
		require.NoError(t, err)
		nodes = append(nodes, s)
	}

	cases := []struct {
		name           string
		limit          int32
		filterFn       func(labels types.ResourceWithLabels) error
		errorAssertion require.ErrorAssertionFunc
		cache          mockCache
	}{
		{
			name:  "ListResources fails",
			cache: mockCache{resourcesError: fail},
			errorAssertion: func(t require.TestingT, err error, i ...interface{}) {
				require.Error(t, err, i...)
				require.ErrorIs(t, err, fail)
			},
		},
		{
			name:           "Done returns no errors",
			cache:          mockCache{resources: nodes},
			errorAssertion: require.NoError,
			filterFn: func(labels types.ResourceWithLabels) error {
				return ErrDone
			},
		},
		{
			name:  "fatal errors are propagated",
			cache: mockCache{resources: nodes},
			errorAssertion: func(t require.TestingT, err error, i ...interface{}) {
				require.Error(t, err, i...)
				require.ErrorIs(t, err, fail)
			},
			filterFn: func(labels types.ResourceWithLabels) error {
				return fail
			},
		},
		{
			name:           "no errors iterates the entire resource set",
			cache:          mockCache{resources: nodes},
			errorAssertion: require.NoError,
			filterFn: func(labels types.ResourceWithLabels) error {
				return nil
			},
		},
	}

	for _, tt := range cases {
		tt := tt
		t.Run(tt.name, func(t *testing.T) {
			t.Parallel()

			srv := &Server{Cache: tt.cache}

			err := srv.IterateResources(ctx, proto.ListResourcesRequest{
				ResourceType: types.KindNode,
				Namespace:    apidefaults.Namespace,
				Limit:        tt.limit,
			}, tt.filterFn)
			tt.errorAssertion(t, err)
		})
	}
}

func TestCAGeneration(t *testing.T) {
	const (
		clusterName = "cluster1"
		HostUUID    = "0000-000-000-0000"
	)
	native.PrecomputeKeys()
	// Cache key for better performance as we don't care about the value being unique.
	privKey, pubKey, err := native.GenerateKeyPair()
	require.NoError(t, err)

	ksConfig := keystore.Config{
		RSAKeyPairSource: func() (priv []byte, pub []byte, err error) {
			return privKey, pubKey, nil
		},
		HostUUID: HostUUID,
	}
	keyStore, err := keystore.NewKeyStore(ksConfig)
	require.NoError(t, err)

	for _, caType := range types.CertAuthTypes {
		t.Run(string(caType), func(t *testing.T) {
			testKeySet := suite.NewTestCA(caType, clusterName, privKey).Spec.ActiveKeys
			keySet, err := newKeySet(keyStore, types.CertAuthID{Type: caType, DomainName: clusterName})
			require.NoError(t, err)

			// Don't compare values as those are different. Only check if the key is set/not set in both cases.
			require.Equal(t, len(testKeySet.SSH) > 0, len(keySet.SSH) > 0,
				"test CA and production CA have different SSH keys for type %v", caType)
			require.Equal(t, len(testKeySet.TLS) > 0, len(keySet.TLS) > 0,
				"test CA and production CA have different TLS keys for type %v", caType)
			require.Equal(t, len(testKeySet.JWT) > 0, len(keySet.JWT) > 0,
				"test CA and production CA have different JWT keys for type %v", caType)
		})
	}
}

type mockEnforcer struct {
	services.Enforcer
	notifications []reporting.Notification
}

func (m mockEnforcer) GetLicenseCheckResult(ctx context.Context) (*reporting.Heartbeat, error) {
	return &reporting.Heartbeat{
		Spec: reporting.HeartbeatSpec{
			Notifications: m.notifications,
		},
	}, nil
}

func TestEnforcerGetLicenseCheckResult(t *testing.T) {
	t.Parallel()
	ctx := context.Background()
	s := newAuthSuite(t)

	expected := []reporting.Notification{
		{
			Type:     "test",
			Severity: "warning",
			Text:     "test warning",
			HTML:     "test warning",
		},
	}

	s.a.SetEnforcer(&mockEnforcer{
		notifications: expected,
	})

	heartbeat, err := s.a.GetLicenseCheckResult(ctx)
	require.NoError(t, err)
	require.Equal(t, expected, heartbeat.Spec.Notifications)
}

func TestInstallerCRUD(t *testing.T) {
	t.Parallel()
	s := newAuthSuite(t)
	ctx := context.Background()

	var inst types.Installer
	var err error
	contents := "#! just some script contents"
	inst, err = types.NewInstallerV1(contents)
	require.NoError(t, err)

	require.NoError(t, s.a.SetInstaller(ctx, inst))

	inst, err = s.a.GetInstaller(ctx)
	require.NoError(t, err)
	require.Equal(t, contents, inst.GetScript())

	// resets to the default installer
	err = s.a.DeleteInstaller(ctx)
	require.NoError(t, err)

	_, err = s.a.GetInstaller(ctx)
	require.Error(t, err)
	require.True(t, trace.IsNotFound(err))
}<|MERGE_RESOLUTION|>--- conflicted
+++ resolved
@@ -291,37 +291,19 @@
 	createKubeCluster := func(t *testing.T, a *Server) {
 		// Register a kubernetes cluster to verify the defaulting logic in TLS cert
 		// generation.
-		_, err := a.UpsertKubeServiceV2(ctx, &types.ServerV2{
-			Metadata: types.Metadata{Name: "kube-service"},
-			Kind:     types.KindKubeService,
-			Version:  types.V2,
-			Spec: types.ServerSpecV2{
-				KubernetesClusters: []*types.KubernetesCluster{{Name: "root-kube-cluster"}},
-			},
-		})
-		require.NoError(t, err)
-	}
-<<<<<<< HEAD
-=======
-	gotID, err = tlsca.FromSubject(gotTLSCert.Subject, gotTLSCert.NotAfter)
-	require.NoError(t, err)
-	require.Equal(t, *gotID, wantID)
-
-	// Register a kubernetes cluster to verify the defaulting logic in TLS cert
-	// generation.
-	kubeCluster, err := types.NewKubernetesClusterV3(
-		types.Metadata{
-			Name: "root-kube-cluster",
-		},
-		types.KubernetesClusterSpecV3{},
-	)
-	require.NoError(t, err)
-
-	kubeServer, err := types.NewKubernetesServerV3FromCluster(kubeCluster, "host", "uuid")
-	require.NoError(t, err)
-	_, err = s.a.UpsertKubernetesServer(ctx, kubeServer)
-	require.NoError(t, err)
->>>>>>> bcd480ca
+		kubeCluster, err := types.NewKubernetesClusterV3(
+			types.Metadata{
+				Name: "root-kube-cluster",
+			},
+			types.KubernetesClusterSpecV3{},
+		)
+		require.NoError(t, err)
+
+		kubeServer, err := types.NewKubernetesServerV3FromCluster(kubeCluster, "host", "uuid")
+		require.NoError(t, err)
+		_, err = a.UpsertKubernetesServer(ctx, kubeServer)
+		require.NoError(t, err)
+	}
 
 	t.Run("Login as unknown user", func(t *testing.T) {
 		t.Parallel()
